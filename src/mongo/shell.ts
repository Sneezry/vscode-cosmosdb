--- conflicted
+++ resolved
@@ -17,25 +17,16 @@
 
 // This is used at the end of each command we send to the console. When we get this string back,
 // we know we've reached the end of that command's result.
-const endOfDataBaseSentinel: string = '$EOD$';
+const endOfDataSentinelBase: string = '$EOD$';
 
 const mongoShowMoreMessage: string = 'Type "it" for more';
 const prematureExitMessage: string = `The Mongo console exited prematurely. Check the output window for possible additional data, and check your mongo.shell.path and mongo.shell.args settings.`;
 
-// This is used at the end of each command we send to the console. When we get this string back,
-// we know we've reached the end of that command's result.
-const endOfDataSentinelBase: string = '$EOD$';
-
-<<<<<<< HEAD
+export class Shell {
 	private _executionId: number = 0;
 	private _stdoutData: string = "";
 	private _stderrData: string = "";
 	private _exited: boolean;
-=======
-export class Shell {
-	private executionId: number = 0;
-	private disposables: IDisposable[] = [];
->>>>>>> c565d35c
 
 	private _onResult: EventEmitter<CommandResult> = new EventEmitter<CommandResult>();
 
@@ -70,42 +61,13 @@
 			this.fireError(message);
 		});
 
-<<<<<<< HEAD
 		// Monitor STDOUT
 		this._mongoShell.stdout.on('data', (chunk: Buffer) => {
 			let data: string = chunk.toString();
-			const endOfDataSentinel = `${endOfDataBaseSentinel}${this._executionId}${os.EOL}`;
+			const endOfDataSentinel = `${endOfDataSentinelBase}${this._executionId}${os.EOL}`;
 			if (data.endsWith(endOfDataSentinel)) {
 				const result: string = this._stdoutData + data.substring(0, data.length - endOfDataSentinel.length);
 				this.fireResult(result);
-=======
-	private initialize() {
-		const once = (ee: NodeJS.EventEmitter, name: string, fn: Function) => {
-			ee.once(name, fn);
-			this.disposables.push(toDisposable(() => ee.removeListener(name, fn)));
-		};
-
-		const on = (ee: NodeJS.EventEmitter, name: string, fn: Function) => {
-			ee.on(name, fn);
-			this.disposables.push(toDisposable(() => ee.removeListener(name, fn)));
-		};
-
-		once(this.mongoShell, 'error', result => this.onResult.fire(result));
-		once(this.mongoShell, 'exit', result => this.onResult.fire(result));
-
-		let buffers: string[] = [];
-		on(this.mongoShell.stdout, 'data', b => {
-			let data: string = b.toString();
-			const endOfDataSentinel = `${endOfDataSentinelBase}${this.executionId}${os.EOL}`;
-			if (data.endsWith(endOfDataSentinel)) {
-				const result = buffers.join('') + data.substring(0, data.length - endOfDataSentinel.length);
-				buffers = [];
-				this.onResult.fire({
-					exitCode: void 0,
-					result,
-					stderr: void 0
-				});
->>>>>>> c565d35c
 			} else {
 				this._stdoutData += data;
 			}
@@ -150,23 +112,13 @@
 		const shellDetails = `Shell path: "${this._execPath}", arguments: ${JSON.stringify(this._execArgs)}`;
 
 		try {
-<<<<<<< HEAD
 			this._mongoShell.stdin.write(script, 'utf8');
 			this._mongoShell.stdin.write(os.EOL);
 
 			// Mark end of result by sending the sentinel wrapped in quotes so the console will spit
 			// it back out as a string value
-			this._mongoShell.stdin.write(`"${endOfDataBaseSentinel}${executionId}"`, 'utf8');
+			this._mongoShell.stdin.write(`"${endOfDataSentinelBase}${executionId}"`, 'utf8');
 			this._mongoShell.stdin.write(os.EOL);
-=======
-			this.mongoShell.stdin.write(script, 'utf8');
-			this.mongoShell.stdin.write(os.EOL);
-
-			// Mark end of result by sending the sentinel wrapped in quotes so the console will spit
-			// it back out as a string value
-			this.mongoShell.stdin.write(`"${endOfDataSentinelBase}${executionId}"`, 'utf8');
-			this.mongoShell.stdin.write(os.EOL);
->>>>>>> c565d35c
 		} catch (error) {
 			// Generally if writing to the process' stdin fails it has already exited
 			// with an error, and we will get notification via its stdout. So delay this long
